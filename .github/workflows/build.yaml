name: Build

on:
  pull_request:
    branches: ['main']

jobs:

  build:
    name: Build
    runs-on: ubuntu-latest

    strategy:
      matrix:
<<<<<<< HEAD
        go-version: [1.14.x, 1.15.x, 1.16.x, 1.17.x, 1.18.x]
=======
        go-version: [1.16, 1.17, 1.18]
>>>>>>> 12aecccd

    steps:
      - uses: actions/checkout@v3
      - uses: actions/setup-go@v3
        with:
          go-version: ${{ matrix.go-version }}
          check-latest: true

      - run: |
          go build ./...
          go test -run=^$ ./...<|MERGE_RESOLUTION|>--- conflicted
+++ resolved
@@ -12,11 +12,7 @@
 
     strategy:
       matrix:
-<<<<<<< HEAD
-        go-version: [1.14.x, 1.15.x, 1.16.x, 1.17.x, 1.18.x]
-=======
         go-version: [1.16, 1.17, 1.18]
->>>>>>> 12aecccd
 
     steps:
       - uses: actions/checkout@v3
